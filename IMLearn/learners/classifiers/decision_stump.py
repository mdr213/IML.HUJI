--- conflicted
+++ resolved
@@ -82,11 +82,7 @@
         #     y_pred[i] = self.sign_ if X[i][self.j_] >= self.threshold_ else -self.sign_
         return y_pred
 
-<<<<<<< HEAD
-    def _find_threshold(self, values: np.ndarray, labels: np.ndarray, sign: int) -> tuple:
-=======
     def _find_threshold(self, values: np.ndarray, labels: np.ndarray, sign: int) -> Tuple[float, float]:
->>>>>>> c87be5d7
         """
         Given a feature vector and labels, find a threshold by which to perform a split
         The threshold is found according to the value minimizing the misclassification
